use std::sync::mpsc::{channel, Sender};

use clap::Parser;
use dirs::home_dir;
use eyre::Result;

use magi::{
    config::{ChainConfig, CliConfig, Config, SyncMode},
    driver::Driver,
    telemetry::{self, metrics},
};
use serde::Serialize;

#[tokio::main]
async fn main() -> Result<()> {
    let cli = Cli::parse();
    let sync_mode = cli.sync_mode.clone();
    let verbose = cli.verbose;
    let logs_dir = cli.logs_dir.clone();
    let logs_rotation = cli.logs_rotation.clone();
    let checkpoint_hash = cli.checkpoint_hash.clone();
    let config = cli.to_config();

    let _guards = telemetry::init(verbose, logs_dir, logs_rotation);
    metrics::init()?;

    match sync_mode {
        SyncMode::Fast => panic!("fast sync not implemented"),
        SyncMode::Checkpoint => checkpoint_sync(config, checkpoint_hash).await?,
        SyncMode::Full => full_sync(config).await?,
        SyncMode::Challenge => panic!("challenge sync not implemented"),
    };

    Ok(())
}

pub async fn full_sync(config: Config) -> Result<()> {
    tracing::info!(target: "magi", "starting full sync");
    let (shutdown_sender, shutdown_recv) = channel();
    shutdown_on_ctrlc(shutdown_sender);

    let mut driver = Driver::from_finalized_head(config, shutdown_recv).await?;

    if let Err(err) = driver.start().await {
        tracing::error!(target: "magi", "{}", err);
        std::process::exit(1);
    }

    Ok(())
}

pub async fn checkpoint_sync(config: Config, checkpoint_hash: Option<String>) -> Result<()> {
    tracing::info!(target: "magi", "starting checkpoint sync");
    let (shutdown_sender, shutdown_recv) = channel();
    shutdown_on_ctrlc(shutdown_sender);

    let checkpoint_hash = checkpoint_hash
        .expect("checkpoint sync requires an L2 block hash to be provided as checkpoint_hash")
        .parse()
        .expect("invalid checkpoint hash provided");

    let mut driver = Driver::from_checkpoint_hash(config, shutdown_recv, checkpoint_hash).await?;

    if let Err(err) = driver.start().await {
        tracing::error!(target: "magi", "{}", err);
        std::process::exit(1);
    }

    Ok(())
}

#[derive(Parser, Serialize)]
pub struct Cli {
    #[clap(short, long, default_value = "optimism-goerli")]
    network: String,
    #[clap(long)]
    l1_rpc_url: Option<String>,
    #[clap(long)]
    l2_rpc_url: Option<String>,
    #[clap(short = 'm', long, default_value = "full")]
    sync_mode: SyncMode,
    #[clap(long)]
    l2_engine_url: Option<String>,
    #[clap(long)]
    jwt_secret: Option<String>,
    #[clap(short = 'v', long)]
    rpc_port: Option<u16>,
    #[clap(short = 'p', long)]
    verbose: bool,
    #[clap(long)]
    logs_dir: Option<String>,
    #[clap(long)]
    logs_rotation: Option<String>,
    #[clap(long)]
    checkpoint_hash: Option<String>,
    #[clap(long)]
    l2_trusted_rpc_url: Option<String>,
}

impl Cli {
    pub fn to_config(self) -> Config {
        let chain = match self.network.as_str() {
            "optimism-goerli" => ChainConfig::optimism_goerli(),
            "base-goerli" => ChainConfig::base_goerli(),
            _ => panic!("network not recognized"),
        };

        let config_path = home_dir().unwrap().join(".magi/magi.toml");
        let cli_config = CliConfig::from(self);
        Config::new(&config_path, cli_config, chain)
    }
}

impl From<Cli> for CliConfig {
    fn from(value: Cli) -> Self {
        Self {
            l1_rpc_url: value.l1_rpc_url,
            l2_rpc_url: value.l2_rpc_url,
            l2_engine_url: value.l2_engine_url,
            jwt_secret: value.jwt_secret,
<<<<<<< HEAD
            l2_trusted_rpc_url: value.l2_trusted_rpc_url,
=======
            rpc_port: value.rpc_port,
>>>>>>> 05759d3a
        }
    }
}

fn shutdown_on_ctrlc(shutdown_sender: Sender<bool>) {
    ctrlc::set_handler(move || {
        tracing::info!(target: "magi", "shutting down");
        shutdown_sender.send(true).expect("shutdown failure");
    })
    .expect("could not register shutdown handler");
}<|MERGE_RESOLUTION|>--- conflicted
+++ resolved
@@ -118,11 +118,8 @@
             l2_rpc_url: value.l2_rpc_url,
             l2_engine_url: value.l2_engine_url,
             jwt_secret: value.jwt_secret,
-<<<<<<< HEAD
             l2_trusted_rpc_url: value.l2_trusted_rpc_url,
-=======
             rpc_port: value.rpc_port,
->>>>>>> 05759d3a
         }
     }
 }
