use std::collections::HashMap;

use clap::Parser;
use dirs::home_dir;
use eyre::Result;
use figment::{providers::Serialized, value::Value};

use magi::{
    config::{ChainConfig, Config, SyncMode},
    driver::Driver,
    telemetry,
};

#[tokio::main]
async fn main() -> Result<()> {
<<<<<<< HEAD
    telemetry::init(false, None)?;
    telemetry::register_shutdown();

=======
>>>>>>> bc39b391
    let cli = Cli::parse();
    let sync_mode = cli.sync_mode.clone();
    let verbose = cli.verbose;
    let config = cli.to_config();

    telemetry::init(verbose)?;
    telemetry::register_shutdown();

    // TODO: if we spawn slow sync in a separate thread that writes to db,
    // TODO: and fast sync writes an invalid payload to db, we need to bubble
    // TODO: this error up to the slow sync thread and the main thread.

    // We want to spawn slow sync in a separate thread
    // this allows the happy-path to gracefully fail without
    // delaying slow sync.
    // full_sync(config).await?;

    // let slow_sync = std::thread::spawn(|| async move {
    //     slow_sync(arc_config).await
    // });

    match sync_mode {
        SyncMode::Fast => panic!("fast sync not implemented"),
        SyncMode::Full => full_sync(config).await?,
        SyncMode::Challenge => panic!("challenge sync not implemented"),
    };

    Ok(())
}

pub async fn full_sync(config: Config) -> Result<()> {
    tracing::info!(target: "magi", "starting full sync");
    let mut driver = Driver::from_config(config)?;

    // Run the driver
    if let Err(err) = driver.start().await {
        tracing::error!(target: "magi", "{}", err);
        std::process::exit(1);
    }

    Ok(())
}

#[derive(Parser)]
pub struct Cli {
    #[clap(short, long, default_value = "optimism-goerli")]
    network: String,
    #[clap(long, default_value_t = default_data_dir())]
    data_dir: String,
    #[clap(long)]
    l1_rpc_url: Option<String>,
    #[clap(long)]
    l2_rpc_url: Option<String>,
    #[clap(short = 'm', long, default_value = "fast")]
    sync_mode: SyncMode,
    #[clap(short = 'e', long)]
    engine_api_url: Option<String>,
    #[clap(short = 'j', long)]
    jwt_secret: Option<String>,
    #[clap(short = 'v', long)]
    verbose: bool,
}

impl Cli {
    pub fn to_config(self) -> Config {
        let chain = match self.network.as_str() {
            "optimism-goerli" => ChainConfig::goerli(),
            _ => panic!("network not recognized"),
        };

        let config_path = home_dir().unwrap().join(".magi/magi.toml");
        Config::new(&config_path, self.as_provider(), chain)
    }

    pub fn as_provider(&self) -> Serialized<HashMap<&str, Value>> {
        let mut user_dict = HashMap::new();

        user_dict.insert("data_dir", Value::from(self.data_dir.clone()));

        if let Some(l1_rpc) = &self.l1_rpc_url {
            user_dict.insert("l1_rpc_url", Value::from(l1_rpc.clone()));
        }

        if let Some(l2_rpc) = &self.l2_rpc_url {
            user_dict.insert("l2_rpc_url", Value::from(l2_rpc.clone()));
        }

        if let Some(engine_api_url) = &self.engine_api_url {
            user_dict.insert("engine_api_url", Value::from(engine_api_url.clone()));
        }

        if let Some(jwt_secret) = &self.jwt_secret {
            user_dict.insert("jwt_secret", Value::from(jwt_secret.clone()));
        }

        Serialized::from(user_dict, "default".to_string())
    }
}

fn default_data_dir() -> String {
    let dir = home_dir().unwrap().join(".magi/data");
    dir.to_str().unwrap().to_string()
}<|MERGE_RESOLUTION|>--- conflicted
+++ resolved
@@ -13,18 +13,12 @@
 
 #[tokio::main]
 async fn main() -> Result<()> {
-<<<<<<< HEAD
-    telemetry::init(false, None)?;
-    telemetry::register_shutdown();
-
-=======
->>>>>>> bc39b391
     let cli = Cli::parse();
     let sync_mode = cli.sync_mode.clone();
     let verbose = cli.verbose;
     let config = cli.to_config();
 
-    telemetry::init(verbose)?;
+    telemetry::init(verbose, Some("magi".to_string()))?;
     telemetry::register_shutdown();
 
     // TODO: if we spawn slow sync in a separate thread that writes to db,
