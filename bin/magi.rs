<<<<<<< HEAD
use std::{
    path::PathBuf,
    str::FromStr,
    sync::mpsc::{channel, Sender},
};
=======
use std::sync::mpsc::channel;
>>>>>>> 3e91863b

use clap::Parser;
use dirs::home_dir;
use ethers::types::H256;
use eyre::Result;

use magi::{
    config::{ChainConfig, CliConfig, Config, SyncMode},
    driver::Driver,
    telemetry::{self, metrics},
};
use serde::Serialize;

#[tokio::main]
async fn main() -> Result<()> {
    let cli = Cli::parse();
    let sync_mode = cli.sync_mode.clone();
    let verbose = cli.verbose;
    let logs_dir = cli.logs_dir.clone();
    let logs_rotation = cli.logs_rotation.clone();
    let checkpoint_hash = cli.checkpoint_hash.clone();
    let config = cli.to_config();

    let _guards = telemetry::init(verbose, logs_dir, logs_rotation);
    metrics::init()?;

    match sync_mode {
        SyncMode::Fast => fast_sync(config, checkpoint_hash).await?,
        SyncMode::Full => full_sync(config).await?,
        SyncMode::Challenge => panic!("challenge sync not implemented"),
    };

    Ok(())
}

pub async fn full_sync(config: Config) -> Result<()> {
    tracing::info!(target: "magi", "starting full sync");
    let (shutdown_sender, shutdown_recv) = channel();
    shutdown_on_ctrlc(shutdown_sender);

    let mut driver = Driver::from_config(config, shutdown_recv).await?;

    if let Err(err) = driver.start().await {
        tracing::error!(target: "magi", "{}", err);
        std::process::exit(1);
    }

    Ok(())
}

pub async fn fast_sync(config: Config, checkpoint_hash: Option<String>) -> Result<()> {
    tracing::info!(target: "magi", "starting fast sync");
    let (shutdown_sender, shutdown_recv) = channel();
    shutdown_on_ctrlc(shutdown_sender);

    let checkpoint_hash =
        H256::from_str(&checkpoint_hash.expect(
            "fast sync requires an L2 block hash to be provided as checkpoint_hash for now",
        ))
        .expect("invalid checkpoint hash provided");

    let mut driver = Driver::from_checkpoint_head(config, shutdown_recv, checkpoint_hash).await?;

    if let Err(err) = driver.start().await {
        tracing::error!(target: "magi", "{}", err);
        std::process::exit(1);
    }

    Ok(())
}

#[derive(Parser, Serialize)]
pub struct Cli {
    #[clap(short, long, default_value = "optimism-goerli")]
    network: String,
    #[clap(long)]
    l1_rpc_url: Option<String>,
    #[clap(long)]
    l2_rpc_url: Option<String>,
    #[clap(short = 'm', long, default_value = "full")]
    sync_mode: SyncMode,
    #[clap(long)]
    l2_engine_url: Option<String>,
    #[clap(long)]
    jwt_secret: Option<String>,
    #[clap(short = 'v', long)]
    verbose: bool,
    #[clap(long)]
    logs_dir: Option<String>,
    #[clap(long)]
    logs_rotation: Option<String>,
    #[clap(long)]
    checkpoint_hash: Option<String>,
}

impl Cli {
    pub fn to_config(self) -> Config {
        let chain = match self.network.as_str() {
            "optimism-goerli" => ChainConfig::optimism_goerli(),
            "base-goerli" => ChainConfig::base_goerli(),
            _ => panic!("network not recognized"),
        };

        let config_path = home_dir().unwrap().join(".magi/magi.toml");
        let cli_config = CliConfig::from(self);
        Config::new(&config_path, cli_config, chain)
    }
}

impl From<Cli> for CliConfig {
    fn from(value: Cli) -> Self {
        Self {
            l1_rpc_url: value.l1_rpc_url,
            l2_rpc_url: value.l2_rpc_url,
            l2_engine_url: value.l2_engine_url,
            jwt_secret: value.jwt_secret,
        }
    }
}

fn shutdown_on_ctrlc(shutdown_sender: Sender<bool>) {
    ctrlc::set_handler(move || {
        tracing::info!(target: "magi", "shutting down");
        shutdown_sender.send(true).expect("shutdown failure");
    })
    .expect("could not register shutdown handler");
}<|MERGE_RESOLUTION|>--- conflicted
+++ resolved
@@ -1,12 +1,7 @@
-<<<<<<< HEAD
 use std::{
-    path::PathBuf,
     str::FromStr,
     sync::mpsc::{channel, Sender},
 };
-=======
-use std::sync::mpsc::channel;
->>>>>>> 3e91863b
 
 use clap::Parser;
 use dirs::home_dir;
