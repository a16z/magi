---
version: "3.4"
x-logging: &logging
  logging:
    driver: json-file
    options:
      max-size: 10m
      max-file: "3"

services:
  magi:
    image: a16zcrypto/magi:latest
    container_name: magi
    build:
      dockerfile: Dockerfile
      context: ../
    profiles:
      - magi
    restart: unless-stopped
    stop_grace_period: 3m
    entrypoint: /scripts/start-magi.sh
    depends_on:
      - op-geth
    env_file:
      - .env
    ports:
      - 9200:9200
      - "${RPC_PORT}:${RPC_PORT}"
    volumes:
      - ./:/scripts
      - data:/data
    <<: *logging

  op-geth:
<<<<<<< HEAD
    image: us-docker.pkg.dev/oplabs-tools-artifacts/images/op-geth:24ae687be390aecb369be6b642e270188e850d81
=======
    image: us-docker.pkg.dev/oplabs-tools-artifacts/images/op-geth:3fa9e812447af947c0208838453268a8ea33444b
>>>>>>> d033fb75
    container_name: op-geth
    profiles:
      - op-geth
    restart: unless-stopped
    stop_grace_period: 3m
    entrypoint: /scripts/start-op-geth.sh
    env_file:
      - .env
    ports:
      - 8551:8551
      - 8545:8545
      - 8546:8546
    volumes:
      - ./:/scripts
      - data:/data
    <<: *logging

  op-erigon:
    image: testinprod/op-erigon
    container_name: op-erigon
    profiles:
      - op-erigon
    restart: unless-stopped
    stop_grace_period: 3m
    entrypoint: /scripts/start-op-erigon.sh
    env_file:
      - .env
    ports:
      - 8551:8551
      - 8545:8545
      - 8546:8546
    volumes:
      - ./:/scripts
      - data:/data
    <<: *logging

  prometheus:
    image: prom/prometheus:latest
    container_name: prometheus
    profiles:
      - metrics
    ports:
      - 9090:9090
    command:
      - --config.file=/etc/prometheus/prometheus.yml
    volumes:
      - ./prometheus.yml:/etc/prometheus/prometheus.yml:ro
    <<: *logging

  node-exporter:
    image: prom/node-exporter:latest
    container_name: node-exporter
    profiles:
      - metrics
    restart: unless-stopped
    volumes:
      - /proc:/host/proc:ro
      - /sys:/host/sys:ro
      - /:/rootfs:ro
    command:
      - --path.procfs=/host/proc
      - --path.rootfs=/rootfs
      - --path.sysfs=/host/sys
      - --collector.filesystem.mount-points-exclude=^/(sys|proc|dev|host|etc)($$|/)
    expose:
      - 9100

  grafana:
    image: grafana/grafana
    container_name: grafana
    profiles:
      - metrics
    ports:
      - "3000:3000"
    volumes:
      - ./grafana/provisioning/:/etc/grafana/provisioning/:ro
    environment:
      - GF_SECURITY_ADMIN_USER=magi
      - GF_SECURITY_ADMIN_PASSWORD=op
      - GF_DASHBOARDS_DEFAULT_HOME_DASHBOARD_PATH=/etc/grafana/provisioning/dashboards/dashboard.json

volumes:
  scripts:
  data:<|MERGE_RESOLUTION|>--- conflicted
+++ resolved
@@ -32,11 +32,7 @@
     <<: *logging
 
   op-geth:
-<<<<<<< HEAD
-    image: us-docker.pkg.dev/oplabs-tools-artifacts/images/op-geth:24ae687be390aecb369be6b642e270188e850d81
-=======
     image: us-docker.pkg.dev/oplabs-tools-artifacts/images/op-geth:3fa9e812447af947c0208838453268a8ea33444b
->>>>>>> d033fb75
     container_name: op-geth
     profiles:
       - op-geth
