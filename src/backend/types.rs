--- conflicted
+++ resolved
@@ -1,12 +1,8 @@
-<<<<<<< HEAD
 use ethers::{
-    providers::{Middleware, Provider},
-    types::H256,
+    providers::{Http, Middleware, Provider},
+    types::{Block, BlockId, Transaction},
 };
 use eyre::Result;
-=======
-use ethers::types::{Block, Transaction};
->>>>>>> 3e91863b
 use serde::{Deserialize, Serialize};
 
 use crate::{
@@ -23,23 +19,23 @@
     pub l1_epoch: Epoch,
 }
 
-<<<<<<< HEAD
 impl HeadInfo {
-    pub async fn from_checkpoint(checkpoint_hash: H256, config: &Config) -> Result<Self> {
-        let provider = Provider::try_from(&config.l2_rpc_url)?;
-        let l2_block = provider.get_block_with_txs(checkpoint_hash).await?;
-
-        // wait for PR #122
-        // l2_block.expect("checkpoint block not found").try_into()?
-
-        todo!()
+    pub async fn from_block<T: Into<BlockId> + Send + Sync>(
+        block_hash_or_number: T,
+        provider: &Provider<Http>,
+    ) -> Result<Option<Self>> {
+        match provider.get_block_with_txs(block_hash_or_number).await {
+            Ok(Some(block)) => Ok(Some(block.try_into()?)),
+            Ok(None) => Ok(None),
+            Err(err) => {
+                tracing::error!("Error fetching block: {:?}", err);
+                Err(err.into())
+            }
+        }
     }
 }
 
-impl TryFrom<sled::IVec> for HeadInfo {
-=======
 impl TryFrom<Block<Transaction>> for HeadInfo {
->>>>>>> 3e91863b
     type Error = eyre::Report;
 
     fn try_from(value: Block<Transaction>) -> std::result::Result<Self, Self::Error> {
