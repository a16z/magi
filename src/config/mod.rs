--- conflicted
+++ resolved
@@ -214,11 +214,8 @@
             system_config_contract: addr("0xAe851f927Ee40dE99aaBb7461C00f9622ab91d60"),
             batch_inbox: addr("0xff00000000000000000000000000000000000420"),
             deposit_contract: addr("0x5b47E1A08Ea6d985D6649300584e6722Ec4B1383"),
-<<<<<<< HEAD
             l2_output_oracle: addr("0xE6Dfba0953616Bacab0c9A8ecb3a9BBa77FC15c0"),
-=======
             l2_to_l1_message_passer: addr("0xEF2ec5A5465f075E010BE70966a8667c94BCe15a"),
->>>>>>> 78849563
             max_channel_size: 100_000_000,
             channel_timeout: 300,
             seq_window_size: 3600,
@@ -250,11 +247,8 @@
             system_config_contract: addr("0xb15eea247ece011c68a614e4a77ad648ff495bc1"),
             batch_inbox: addr("0x8453100000000000000000000000000000000000"),
             deposit_contract: addr("0xe93c8cd0d409341205a592f8c4ac1a5fe5585cfa"),
-<<<<<<< HEAD
             l2_output_oracle: addr("0x2A35891ff30313CcFa6CE88dcf3858bb075A2298"),
-=======
             l2_to_l1_message_passer: addr("0x4200000000000000000000000000000000000016"),
->>>>>>> 78849563
             max_channel_size: 100_000_000,
             channel_timeout: 100,
             seq_window_size: 3600,
