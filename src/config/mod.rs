--- conflicted
+++ resolved
@@ -1,14 +1,10 @@
-<<<<<<< HEAD
 use std::{collections::HashMap, path::PathBuf, process::exit, str::FromStr};
-=======
-use std::{path::PathBuf, str::FromStr};
->>>>>>> 17f91b16
 
 use ethers_core::types::{Address, H256};
 use figment::{
-    providers::{Format, Serialized, Toml, Data},
-    value::{Value, Dict, Tag, Empty},
-    Figment, Provider, Error,
+    providers::{Data, Format, Serialized, Toml},
+    value::{Dict, Tag, Value},
+    Error, Figment,
 };
 use serde::{Deserialize, Serialize};
 
@@ -44,7 +40,6 @@
 #[derive(Debug, Clone, Deserialize)]
 pub struct Config {
     /// The base chain RPC URL
-<<<<<<< HEAD
     pub l1_rpc_url: String,
     /// An External L2 RPC URL that can be used for fast syncing
     pub l2_rpc_url: Option<String>,
@@ -54,6 +49,8 @@
     pub max_channels: usize,
     /// The max timeout for a channel (as measured by the frame L1 block number)
     pub max_timeout: u64,
+    /// Location of the database folder
+    pub db_location: Option<PathBuf>,
     /// Engine API URL
     pub engine_api_url: Option<String>,
     /// Engine API JWT Secret
@@ -104,6 +101,11 @@
         if let Some(l2_rpc) = &self.l2_rpc_url {
             user_dict.insert("l2_rpc_url", Value::from(l2_rpc.clone()));
         }
+        if let Some(db_loc) = &self.db_location {
+            if let Some(str) = db_loc.to_str() {
+                user_dict.insert("db_location", Value::from(str));
+            }
+        }
         user_dict.insert("max_channels", Value::from(self.max_channels));
         user_dict.insert("max_timeout", Value::from(self.max_timeout));
         if let Some(engine_api_url) = &self.engine_api_url {
@@ -115,17 +117,6 @@
         user_dict.insert("chain", Value::from(self.chain));
         Serialized::from(user_dict, "default".to_string())
     }
-=======
-    pub l1_rpc: String,
-    /// Url of the L2 engine API
-    pub engine_url: String,
-    /// JWT secret for the L2 engine API
-    pub jwt_secret: String,
-    /// Location of the database folder
-    pub db_location: Option<PathBuf>,
-    /// The base chain config
-    pub chain: ChainConfig,
->>>>>>> 17f91b16
 }
 
 /// A Chain Configuration
@@ -154,11 +145,23 @@
 impl From<ChainConfig> for Value {
     fn from(value: ChainConfig) -> Value {
         let mut dict = Dict::new();
-        dict.insert("l1_start_epoch".to_string(), Value::from(value.l1_start_epoch));
+        dict.insert(
+            "l1_start_epoch".to_string(),
+            Value::from(value.l1_start_epoch),
+        );
         dict.insert("l2_genesis".to_string(), Value::from(value.l2_genesis));
-        dict.insert("batch_sender".to_string(), Value::from(address_to_str(&value.batch_sender)));
-        dict.insert("batch_inbox".to_string(), Value::from(address_to_str(&value.batch_inbox)));
-        dict.insert("deposit_contract".to_string(), Value::from(address_to_str(&value.deposit_contract)));
+        dict.insert(
+            "batch_sender".to_string(),
+            Value::from(address_to_str(&value.batch_sender)),
+        );
+        dict.insert(
+            "batch_inbox".to_string(),
+            Value::from(address_to_str(&value.batch_inbox)),
+        );
+        dict.insert(
+            "deposit_contract".to_string(),
+            Value::from(address_to_str(&value.deposit_contract)),
+        );
         Value::Dict(Tag::Default, dict)
     }
 }
