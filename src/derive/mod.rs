--- conflicted
+++ resolved
@@ -96,50 +96,6 @@
 
     #[tokio::test(flavor = "multi_thread")]
     async fn test_attributes_match() {
-<<<<<<< HEAD
-        let rpc = "https://eth-goerli.g.alchemy.com/v2/UbmnU8fj4rLikYW5ph8Xe975Pz-nxqfv";
-        let l2_rpc = "https://opt-goerli.g.alchemy.com/v2/UbmnU8fj4rLikYW5ph8Xe975Pz-nxqfv";
-
-        let config = Arc::new(Config {
-            l1_rpc_url: rpc.to_string(),
-            l2_rpc_url: l2_rpc.to_string(),
-            chain: ChainConfig::optimism_goerli(),
-            l2_engine_url: String::new(),
-            jwt_secret: String::new(),
-            l2_trusted_rpc_url: None,
-            rpc_port: 9545,
-        });
-
-        let mut chain_watcher = ChainWatcher::new(
-            config.chain.l1_start_epoch.number,
-            config.chain.l2_genesis.number,
-            config.clone(),
-        )
-        .unwrap();
-
-        chain_watcher.start().unwrap();
-
-        let state = Arc::new(RwLock::new(State::new(
-            config.chain.l2_genesis,
-            config.chain.l1_start_epoch,
-            config.clone(),
-        )));
-
-        let mut pipeline = Pipeline::new(state.clone(), config.clone()).unwrap();
-
-        chain_watcher.block_update_receiver.recv().unwrap();
-        let update = chain_watcher.block_update_receiver.recv().unwrap();
-
-        let l1_info = match update {
-            BlockUpdate::NewBlock(block) => *block,
-            _ => panic!("wrong update type"),
-        };
-
-        pipeline
-            .push_batcher_transactions(
-                l1_info.batcher_transactions.clone(),
-                l1_info.block_info.number,
-=======
         if std::env::var("L1_TEST_RPC_URL").is_ok() && std::env::var("L2_TEST_RPC_URL").is_ok() {
             let rpc = env::var("L1_TEST_RPC_URL").unwrap();
             let l2_rpc = env::var("L2_TEST_RPC_URL").unwrap();
@@ -150,6 +106,7 @@
                 chain: ChainConfig::optimism_goerli(),
                 l2_engine_url: String::new(),
                 jwt_secret: String::new(),
+                l2_trusted_rpc_url: None,
                 rpc_port: 9545,
             });
 
@@ -157,7 +114,6 @@
                 config.chain.l1_start_epoch.number,
                 config.chain.l2_genesis.number,
                 config.clone(),
->>>>>>> bf27829b
             )
             .unwrap();
 
