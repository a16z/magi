--- conflicted
+++ resolved
@@ -96,7 +96,6 @@
 
     #[tokio::test(flavor = "multi_thread")]
     async fn test_attributes_match() {
-<<<<<<< HEAD
         if std::env::var("L1_TEST_RPC_URL").is_ok() && std::env::var("L2_TEST_RPC_URL").is_ok() {
             let rpc = env::var("L1_TEST_RPC_URL").unwrap();
             let l2_rpc = env::var("L2_TEST_RPC_URL").unwrap();
@@ -113,10 +112,7 @@
                 config.chain.l1_start_epoch.number,
                 config.chain.l2_genesis.number,
                 config.clone(),
-=======
-        let rpc = "https://eth-goerli.g.alchemy.com/v2/UbmnU8fj4rLikYW5ph8Xe975Pz-nxqfv";
-        let l2_rpc = "https://opt-goerli.g.alchemy.com/v2/UbmnU8fj4rLikYW5ph8Xe975Pz-nxqfv";
-
+                
         let config = Arc::new(Config {
             l1_rpc_url: rpc.to_string(),
             l2_rpc_url: l2_rpc.to_string(),
@@ -155,7 +151,6 @@
             .push_batcher_transactions(
                 l1_info.batcher_transactions.clone(),
                 l1_info.block_info.number,
->>>>>>> 05759d3a
             )
             .unwrap();
     
