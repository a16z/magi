--- conflicted
+++ resolved
@@ -1,10 +1,4 @@
-<<<<<<< HEAD
 use std::sync::{Arc, Mutex};
-use std::{collections::HashMap};
-=======
-use std::sync::Arc;
-use std::{cell::RefCell, rc::Rc};
->>>>>>> c0e2eb32
 
 use ethers_core::abi::{decode, encode, ParamType, Token};
 use ethers_core::types::{Address, Log, H256, U256, U64};
@@ -21,13 +15,8 @@
 use super::batches::{Batch, Batches};
 
 pub struct Attributes {
-<<<<<<< HEAD
     prev_stage: Arc<Mutex<Batches>>,
-    l1_info: Arc<Mutex<HashMap<H256, L1Info>>>,
-=======
-    prev_stage: Rc<RefCell<Batches>>,
-    state: Rc<RefCell<State>>,
->>>>>>> c0e2eb32
+    state: Arc<Mutex<State>>,
     sequence_number: u64,
     epoch_hash: H256,
 }
@@ -47,15 +36,9 @@
     pub fn new(
         prev_stage: Arc<Mutex<Batches>>,
         config: Arc<Config>,
-<<<<<<< HEAD
-        l1_info: Arc<Mutex<HashMap<H256, L1Info>>>,
-    ) -> Arc<Mutex<Self>> {
-        Arc::new(Mutex::new(Self {
-=======
-        state: Rc<RefCell<State>>,
+        state: Arc<Mutex<State>>,
     ) -> Self {
         Self {
->>>>>>> c0e2eb32
             prev_stage,
             state,
             sequence_number: 0,
@@ -69,11 +52,7 @@
 
         self.update_sequence_number(batch.epoch_hash);
 
-<<<<<<< HEAD
-        let l1_info = self.l1_info.lock().unwrap();
-        let l1_info = l1_info.get(&batch.epoch_hash).unwrap();
-=======
-        let state = self.state.borrow();
+        let state = self.state.lock().unwrap();
         let l1_info = state.l1_info_by_hash(batch.epoch_hash).unwrap();
 
         let epoch = Some(Epoch {
@@ -81,7 +60,6 @@
             hash: batch.epoch_hash,
             timestamp: l1_info.block_info.timestamp,
         });
->>>>>>> c0e2eb32
 
         let timestamp = U64([batch.timestamp]);
         let prev_randao = l1_info.block_info.mix_hash;
@@ -124,15 +102,9 @@
     }
 
     fn derive_user_deposited(&self) -> Vec<RawTransaction> {
-<<<<<<< HEAD
-        let l1_info = self.l1_info.lock().unwrap();
-        l1_info
-            .get(&self.epoch_hash)
-=======
-        let state = self.state.borrow();
+        let state = self.state.lock().unwrap();
         state
             .l1_info_by_hash(self.epoch_hash)
->>>>>>> c0e2eb32
             .map(|info| &info.user_deposits)
             .map(|deposits| {
                 deposits
