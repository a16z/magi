use std::collections::BTreeMap;

use ethers::{
    providers::{Http, Middleware, Provider},
    types::H256,
};

use crate::{
<<<<<<< HEAD
=======
    common::{BlockInfo, Epoch},
    config::Config,
    driver::HeadInfo,
>>>>>>> d25b253e
    l1::L1Info,
    types::common::{BlockInfo, Epoch},
};

pub struct State {
    l1_info: BTreeMap<H256, L1Info>,
    l1_hashes: BTreeMap<u64, H256>,
    l2_refs: BTreeMap<u64, (BlockInfo, Epoch)>,
    pub safe_head: BlockInfo,
    pub safe_epoch: Epoch,
    pub unsafe_head: BlockInfo,
    pub unsafe_epoch: Epoch,
    pub current_epoch_num: u64,
    seq_window_size: u64,
}

impl State {
<<<<<<< HEAD
    pub fn new(
        finalized_head: BlockInfo,
        finalized_epoch: Epoch,
        unsafe_head: BlockInfo,
        unsafe_epoch: Epoch,
        seq_window_size: u64,
    ) -> Self {
=======
    pub async fn new(
        finalized_head: BlockInfo,
        finalized_epoch: Epoch,
        provider: &Provider<Http>,
        config: Arc<Config>,
    ) -> Self {
        let l2_refs = l2_refs(finalized_head.number, provider, &config).await;

>>>>>>> d25b253e
        Self {
            l1_info: BTreeMap::new(),
            l1_hashes: BTreeMap::new(),
            l2_refs,
            safe_head: finalized_head,
            safe_epoch: finalized_epoch,
            unsafe_head,
            unsafe_epoch,
            current_epoch_num: 0,
            seq_window_size,
        }
    }

    pub fn l1_info_by_hash(&self, hash: H256) -> Option<&L1Info> {
        self.l1_info.get(&hash)
    }

    pub fn l1_info_by_number(&self, num: u64) -> Option<&L1Info> {
        self.l1_hashes
            .get(&num)
            .and_then(|hash| self.l1_info.get(hash))
    }

<<<<<<< HEAD
    pub fn l1_info_current(&self) -> Option<&L1Info> {
        self.l1_hashes
            .get(&self.current_epoch_num)
            .and_then(|hash| self.l1_info.get(hash))
=======
    pub fn l2_info_by_timestamp(&self, timestmap: u64) -> Option<&(BlockInfo, Epoch)> {
        let block_num = (timestmap - self.config.chain.l2_genesis.timestamp)
            / self.config.chain.blocktime
            + self.config.chain.l2_genesis.number;

        self.l2_refs.get(&block_num)
>>>>>>> d25b253e
    }

    pub fn epoch_by_hash(&self, hash: H256) -> Option<Epoch> {
        self.l1_info_by_hash(hash).map(|info| Epoch {
            number: info.block_info.number,
            hash: info.block_info.hash,
            timestamp: info.block_info.timestamp,
        })
    }

    pub fn epoch_by_number(&self, num: u64) -> Option<Epoch> {
        self.l1_info_by_number(num).map(|info| Epoch {
            number: info.block_info.number,
            hash: info.block_info.hash,
            timestamp: info.block_info.timestamp,
        })
    }

    pub fn update_l1_info(&mut self, l1_info: L1Info) {
        self.current_epoch_num = l1_info.block_info.number;

        self.l1_hashes
            .insert(l1_info.block_info.number, l1_info.block_info.hash);
        self.l1_info.insert(l1_info.block_info.hash, l1_info);

        self.prune();
    }

    pub fn purge(&mut self, safe_head: BlockInfo, safe_epoch: Epoch) {
        self.current_epoch_num = 0;
        self.l1_info.clear();
        self.l1_hashes.clear();

<<<<<<< HEAD
        self.safe_head = safe_head;
        self.safe_epoch = safe_epoch;

        self.unsafe_head = safe_head;
        self.unsafe_epoch = safe_epoch;
=======
        self.update_safe_head(safe_head, safe_epoch);
>>>>>>> d25b253e
    }

    pub fn update_safe_head(&mut self, safe_head: BlockInfo, safe_epoch: Epoch) {
        self.safe_head = safe_head;
        self.safe_epoch = safe_epoch;

<<<<<<< HEAD
        if self.safe_head.number > self.unsafe_head.number {
            self.unsafe_head = safe_head;
            self.unsafe_epoch = safe_epoch;
        }
    }

    pub fn update_unsafe_head(&mut self, unsafe_head: BlockInfo, unsafe_epoch: Epoch) {
        self.unsafe_head = unsafe_head;
        self.unsafe_epoch = unsafe_epoch;
=======
        self.l2_refs
            .insert(self.safe_head.number, (self.safe_head, self.safe_epoch));
>>>>>>> d25b253e
    }

    fn prune(&mut self) {
        let prune_until = self.safe_epoch.number.saturating_sub(self.seq_window_size);

        while let Some((block_num, block_hash)) = self.l1_hashes.first_key_value() {
            if *block_num >= prune_until {
                break;
            }

            self.l1_info.remove(block_hash);
            self.l1_hashes.pop_first();
        }

        let prune_until =
            self.safe_head.number - self.config.chain.max_seq_drift / self.config.chain.blocktime;

        while let Some((num, _)) = self.l2_refs.first_key_value() {
            if *num >= prune_until {
                break;
            }

            self.l2_refs.pop_first();
        }
    }
}

async fn l2_refs(
    head_num: u64,
    provider: &Provider<Http>,
    config: &Config,
) -> BTreeMap<u64, (BlockInfo, Epoch)> {
    let lookback = config.chain.max_seq_drift / config.chain.blocktime;
    let start = head_num
        .saturating_sub(lookback)
        .max(config.chain.l2_genesis.number);

    let mut refs = BTreeMap::new();
    for i in start..=head_num {
        let block = provider.get_block_with_txs(i).await;
        if let Ok(Some(block)) = block {
            if let Ok(head_info) = HeadInfo::try_from(block) {
                refs.insert(
                    head_info.l2_block_info.number,
                    (head_info.l2_block_info, head_info.l1_epoch),
                );
            }
        }
    }

    refs
}<|MERGE_RESOLUTION|>--- conflicted
+++ resolved
@@ -5,13 +5,10 @@
     types::H256,
 };
 
+use crate::config::ChainConfig;
 use crate::{
-<<<<<<< HEAD
-=======
     common::{BlockInfo, Epoch},
-    config::Config,
     driver::HeadInfo,
->>>>>>> d25b253e
     l1::L1Info,
     types::common::{BlockInfo, Epoch},
 };
@@ -26,27 +23,22 @@
     pub unsafe_epoch: Epoch,
     pub current_epoch_num: u64,
     seq_window_size: u64,
+    blocktime: u64,
+    l2_genesis_number: u64,
+    l2_genesis_timestamp: u64,
 }
 
 impl State {
-<<<<<<< HEAD
-    pub fn new(
+    pub async fn new(
         finalized_head: BlockInfo,
         finalized_epoch: Epoch,
         unsafe_head: BlockInfo,
         unsafe_epoch: Epoch,
-        seq_window_size: u64,
-    ) -> Self {
-=======
-    pub async fn new(
-        finalized_head: BlockInfo,
-        finalized_epoch: Epoch,
+        chain: &ChainConfig,
         provider: &Provider<Http>,
-        config: Arc<Config>,
     ) -> Self {
         let l2_refs = l2_refs(finalized_head.number, provider, &config).await;
 
->>>>>>> d25b253e
         Self {
             l1_info: BTreeMap::new(),
             l1_hashes: BTreeMap::new(),
@@ -56,7 +48,10 @@
             unsafe_head,
             unsafe_epoch,
             current_epoch_num: 0,
-            seq_window_size,
+            seq_window_size: chain.seq_window_size,
+            blocktime: chain.blocktime,
+            l2_genesis_number: chain.l2_genesis().number,
+            l2_genesis_timestamp: chain.l2_genesis().timestamp,
         }
     }
 
@@ -70,19 +65,17 @@
             .and_then(|hash| self.l1_info.get(hash))
     }
 
-<<<<<<< HEAD
     pub fn l1_info_current(&self) -> Option<&L1Info> {
         self.l1_hashes
             .get(&self.current_epoch_num)
             .and_then(|hash| self.l1_info.get(hash))
-=======
+    }
+
     pub fn l2_info_by_timestamp(&self, timestmap: u64) -> Option<&(BlockInfo, Epoch)> {
-        let block_num = (timestmap - self.config.chain.l2_genesis.timestamp)
-            / self.config.chain.blocktime
-            + self.config.chain.l2_genesis.number;
+        let block_num =
+            (timestmap - self.l2_genesis_timestamp) / self.blocktime + self.l2_genesis_number;
 
         self.l2_refs.get(&block_num)
->>>>>>> d25b253e
     }
 
     pub fn epoch_by_hash(&self, hash: H256) -> Option<Epoch> {
@@ -116,35 +109,24 @@
         self.l1_info.clear();
         self.l1_hashes.clear();
 
-<<<<<<< HEAD
-        self.safe_head = safe_head;
-        self.safe_epoch = safe_epoch;
-
-        self.unsafe_head = safe_head;
-        self.unsafe_epoch = safe_epoch;
-=======
         self.update_safe_head(safe_head, safe_epoch);
->>>>>>> d25b253e
     }
 
     pub fn update_safe_head(&mut self, safe_head: BlockInfo, safe_epoch: Epoch) {
         self.safe_head = safe_head;
         self.safe_epoch = safe_epoch;
 
-<<<<<<< HEAD
+        self.l2_refs
+            .insert(self.safe_head.number, (self.safe_head, self.safe_epoch));
+
         if self.safe_head.number > self.unsafe_head.number {
-            self.unsafe_head = safe_head;
-            self.unsafe_epoch = safe_epoch;
+            self.update_unsafe_head(safe_head, safe_epoch);
         }
     }
 
     pub fn update_unsafe_head(&mut self, unsafe_head: BlockInfo, unsafe_epoch: Epoch) {
         self.unsafe_head = unsafe_head;
         self.unsafe_epoch = unsafe_epoch;
-=======
-        self.l2_refs
-            .insert(self.safe_head.number, (self.safe_head, self.safe_epoch));
->>>>>>> d25b253e
     }
 
     fn prune(&mut self) {
