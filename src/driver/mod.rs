use std::{
    process,
    sync::{mpsc::Receiver, Arc, RwLock},
    time::Duration,
};

<<<<<<< HEAD
use ethers::types::H256;
=======
use ethers::{
    providers::{Middleware, Provider},
    types::{BlockId, BlockNumber},
};
>>>>>>> 3e91863b
use eyre::Result;
use tokio::time::sleep;

use crate::{
    backend::HeadInfo,
    common::{BlockInfo, Epoch},
    config::Config,
    derive::{state::State, Pipeline},
    engine::{Engine, EngineApi},
    l1::{BlockUpdate, ChainWatcher},
    telemetry::metrics,
};

use self::engine_driver::EngineDriver;

mod engine_driver;

/// Driver is responsible for advancing the execution node by feeding
/// the derived chain into the engine API
pub struct Driver<E: Engine> {
    /// The derivation pipeline
    pipeline: Pipeline,
    /// The engine driver
    engine_driver: EngineDriver<E>,
    /// List of unfinalized L2 blocks with their epochs, L1 inclusions, and sequence numbers
    unfinalized_blocks: Vec<(BlockInfo, Epoch, u64, u64)>,
    /// Current finalized L1 block number
    finalized_l1_block_number: u64,
    /// State struct to keep track of global state
    state: Arc<RwLock<State>>,
    /// L1 chain watcher
    chain_watcher: ChainWatcher,
    /// Channel to receive the shutdown signal from
    shutdown_recv: Receiver<bool>,
}

impl Driver<EngineApi> {
    pub async fn from_config(config: Config, shutdown_recv: Receiver<bool>) -> Result<Self> {
        let provider = Provider::try_from(&config.l2_rpc_url)?;

        let head: Option<HeadInfo> = if let Some(block) = provider
            .get_block_with_txs(BlockId::Number(BlockNumber::Finalized))
            .await?
        {
            Some(block.try_into()?)
        } else {
            None
        };

        dbg!(head.clone());

        let finalized_head = head
            .as_ref()
            .map(|h| h.l2_block_info)
            .unwrap_or(config.chain.l2_genesis);

        let finalized_epoch = head
            .map(|h| h.l1_epoch)
            .unwrap_or(config.chain.l1_start_epoch);

        dbg!(finalized_head.clone());
        dbg!(finalized_epoch.clone());
        tracing::info!("syncing from: {:?}", finalized_head.hash);

        let config = Arc::new(config);
        let chain_watcher = ChainWatcher::new(
            finalized_epoch.number,
            finalized_head.number,
            config.clone(),
        )?;

        let state = Arc::new(RwLock::new(State::new(
            finalized_head,
            finalized_epoch,
            config.clone(),
        )));

        let engine_driver = EngineDriver::new(finalized_head, finalized_epoch, &config)?;
        let pipeline = Pipeline::new(state.clone(), config)?;

        Ok(Self {
            db,
            engine_driver,
            pipeline,
            unfinalized_blocks: Vec::new(),
            finalized_l1_block_number: 0,
            state,
            chain_watcher,
            shutdown_recv,
        })
    }

    pub async fn from_checkpoint_head(
        config: Config,
        shutdown_recv: Receiver<bool>,
        checkpoint_hash: H256,
    ) -> Result<Self> {
        let db = Database::new(&config.data_dir, &config.chain.network);

        let head = match HeadInfo::from_checkpoint(checkpoint_hash, &config).await {
            Ok(head) => head,
            Err(e) => {
                tracing::error!("could not get checkpoint head: {}", e);
                process::exit(1);
            }
        };

        if let Err(e) = db.write_head(head.clone()) {
            tracing::error!("could not write head to db: {}", e);
            process::exit(1);
        }

        let finalized_head = head.l2_block_info;
        let finalized_epoch = head.l1_epoch;

        tracing::info!("syncing from: {:?}", finalized_head.hash);

        let config = Arc::new(config);
        let chain_watcher = ChainWatcher::new(
            finalized_epoch.number,
            finalized_head.number,
            config.clone(),
        )?;

        let state = Arc::new(RwLock::new(State::new(
            finalized_head,
            finalized_epoch,
            config.clone(),
        )));

        let engine_driver = EngineDriver::new(finalized_head, finalized_epoch, provider, &config)?;
        let pipeline = Pipeline::new(state.clone(), config)?;

        Ok(Self {
            engine_driver,
            pipeline,
            unfinalized_blocks: Vec::new(),
            finalized_l1_block_number: 0,
            state,
            chain_watcher,
            shutdown_recv,
        })
    }
}

impl<E: Engine> Driver<E> {
    /// Runs the Driver
    pub async fn start(&mut self) -> Result<()> {
        self.await_engine_ready().await;
        self.chain_watcher.start()?;

        loop {
            self.check_shutdown().await;

            if let Err(err) = self.advance().await {
                tracing::error!(target: "magi", "fatal error: {:?}", err);
                self.shutdown().await;
            }
        }
    }

    /// Shuts down the driver
    pub async fn shutdown(&self) {
        process::exit(0);
    }

    /// Checks for shutdown signal and shuts down if received
    async fn check_shutdown(&self) {
        if let Ok(shutdown) = self.shutdown_recv.try_recv() {
            if shutdown {
                self.shutdown().await;
            }
        }
    }

    async fn await_engine_ready(&self) {
        while !self.engine_driver.engine_ready().await {
            self.check_shutdown().await;
            sleep(Duration::from_secs(1)).await;
        }
    }

    /// Attempts to advance the execution node forward one L1 block using derived
    /// L1 data. Errors if the most recent PayloadAttributes from the pipeline
    /// does not successfully advance the node
    async fn advance(&mut self) -> Result<()> {
        self.handle_next_block_update().await?;
        self.update_state_head()?;

        while let Some(next_attributes) = self.pipeline.next() {
            let l1_inclusion_block = next_attributes
                .l1_inclusion_block
                .ok_or(eyre::eyre!("attributes without inclusion block"))?;

            let seq_number = next_attributes
                .seq_number
                .ok_or(eyre::eyre!("attributes without seq number"))?;

            self.engine_driver
                .handle_attributes(next_attributes)
                .await?;

            tracing::info!(
                target: "magi",
                "head updated: {} {:?}",
                self.engine_driver.safe_head.number,
                self.engine_driver.safe_head.hash
            );

            let new_safe_head = self.engine_driver.safe_head;
            let new_safe_epoch = self.engine_driver.safe_epoch;

            let unfinalized_entry = (
                new_safe_head,
                new_safe_epoch,
                l1_inclusion_block,
                seq_number,
            );
            self.unfinalized_blocks.push(unfinalized_entry);
            self.update_finalized();

            self.update_metrics();
        }

        Ok(())
    }

    fn update_state_head(&self) -> Result<()> {
        let mut state = self
            .state
            .write()
            .map_err(|_| eyre::eyre!("lock poisoned"))?;

        state.update_safe_head(self.engine_driver.safe_head, self.engine_driver.safe_epoch);

        Ok(())
    }

    /// Ingests the next update from the block update channel
    async fn handle_next_block_update(&mut self) -> Result<()> {
        let is_state_full = self
            .state
            .read()
            .map_err(|_| eyre::eyre!("lock poisoned"))?
            .is_full();

        if !is_state_full {
            let next = self.chain_watcher.block_update_receiver.try_recv();

            if let Ok(update) = next {
                match update {
                    BlockUpdate::NewBlock(l1_info) => {
                        let num = l1_info.block_info.number;
                        self.pipeline
                            .push_batcher_transactions(l1_info.batcher_transactions.clone(), num)?;

                        self.state
                            .write()
                            .map_err(|_| eyre::eyre!("lock poisoned"))?
                            .update_l1_info(*l1_info);
                    }
                    BlockUpdate::Reorg => {
                        tracing::warn!("reorg detected, purging pipeline");

                        self.unfinalized_blocks.clear();
                        self.chain_watcher.restart(
                            self.engine_driver.finalized_epoch.number,
                            self.engine_driver.finalized_head.number,
                        )?;

                        self.state
                            .write()
                            .map_err(|_| eyre::eyre!("lock poisoned"))?
                            .purge(
                                self.engine_driver.finalized_head,
                                self.engine_driver.finalized_epoch,
                            );

                        self.pipeline.purge()?;
                        self.engine_driver.reorg();
                    }
                    BlockUpdate::FinalityUpdate(num) => {
                        self.finalized_l1_block_number = num;
                    }
                }
            }
        }

        Ok(())
    }

    fn update_finalized(&mut self) {
        let new_finalized = self
            .unfinalized_blocks
            .iter()
            .filter(|(_, _, inclusion, seq)| {
                *inclusion <= self.finalized_l1_block_number && *seq == 0
            })
            .last();

        if let Some((head, epoch, _, _)) = new_finalized {
            self.engine_driver.update_finalized(*head, *epoch);
        }

        self.unfinalized_blocks
            .retain(|(_, _, inclusion, _)| *inclusion > self.finalized_l1_block_number);
    }

    fn update_metrics(&self) {
        metrics::FINALIZED_HEAD.set(self.engine_driver.finalized_head.number as i64);
        metrics::SAFE_HEAD.set(self.engine_driver.safe_head.number as i64);
        metrics::SYNCED.set(!self.unfinalized_blocks.is_empty() as i64);
    }
}<|MERGE_RESOLUTION|>--- conflicted
+++ resolved
@@ -4,14 +4,10 @@
     time::Duration,
 };
 
-<<<<<<< HEAD
-use ethers::types::H256;
-=======
 use ethers::{
-    providers::{Middleware, Provider},
-    types::{BlockId, BlockNumber},
+    providers::Provider,
+    types::{BlockId, BlockNumber, H256},
 };
->>>>>>> 3e91863b
 use eyre::Result;
 use tokio::time::sleep;
 
@@ -52,16 +48,13 @@
     pub async fn from_config(config: Config, shutdown_recv: Receiver<bool>) -> Result<Self> {
         let provider = Provider::try_from(&config.l2_rpc_url)?;
 
-        let head: Option<HeadInfo> = if let Some(block) = provider
-            .get_block_with_txs(BlockId::Number(BlockNumber::Finalized))
-            .await?
-        {
-            Some(block.try_into()?)
-        } else {
-            None
+        let head = match HeadInfo::from_block(BlockNumber::Finalized, &provider).await {
+            Ok(head) => head,
+            Err(e) => {
+                tracing::error!("could not get finalized head: {}", e);
+                process::exit(1);
+            }
         };
-
-        dbg!(head.clone());
 
         let finalized_head = head
             .as_ref()
@@ -71,61 +64,6 @@
         let finalized_epoch = head
             .map(|h| h.l1_epoch)
             .unwrap_or(config.chain.l1_start_epoch);
-
-        dbg!(finalized_head.clone());
-        dbg!(finalized_epoch.clone());
-        tracing::info!("syncing from: {:?}", finalized_head.hash);
-
-        let config = Arc::new(config);
-        let chain_watcher = ChainWatcher::new(
-            finalized_epoch.number,
-            finalized_head.number,
-            config.clone(),
-        )?;
-
-        let state = Arc::new(RwLock::new(State::new(
-            finalized_head,
-            finalized_epoch,
-            config.clone(),
-        )));
-
-        let engine_driver = EngineDriver::new(finalized_head, finalized_epoch, &config)?;
-        let pipeline = Pipeline::new(state.clone(), config)?;
-
-        Ok(Self {
-            db,
-            engine_driver,
-            pipeline,
-            unfinalized_blocks: Vec::new(),
-            finalized_l1_block_number: 0,
-            state,
-            chain_watcher,
-            shutdown_recv,
-        })
-    }
-
-    pub async fn from_checkpoint_head(
-        config: Config,
-        shutdown_recv: Receiver<bool>,
-        checkpoint_hash: H256,
-    ) -> Result<Self> {
-        let db = Database::new(&config.data_dir, &config.chain.network);
-
-        let head = match HeadInfo::from_checkpoint(checkpoint_hash, &config).await {
-            Ok(head) => head,
-            Err(e) => {
-                tracing::error!("could not get checkpoint head: {}", e);
-                process::exit(1);
-            }
-        };
-
-        if let Err(e) = db.write_head(head.clone()) {
-            tracing::error!("could not write head to db: {}", e);
-            process::exit(1);
-        }
-
-        let finalized_head = head.l2_block_info;
-        let finalized_epoch = head.l1_epoch;
 
         tracing::info!("syncing from: {:?}", finalized_head.hash);
 
@@ -155,6 +93,60 @@
             shutdown_recv,
         })
     }
+
+    pub async fn from_checkpoint_head(
+        config: Config,
+        shutdown_recv: Receiver<bool>,
+        checkpoint_hash: H256,
+    ) -> Result<Self> {
+        let provider = Provider::try_from(&config.l2_rpc_url)?;
+
+        let head = match HeadInfo::from_block(BlockId::Hash(checkpoint_hash), &provider).await {
+            Ok(Some(head)) => head,
+            Ok(None) => {
+                tracing::error!(
+                    "could not find head info from checkpoint hash: {}",
+                    checkpoint_hash
+                );
+                process::exit(1);
+            }
+            Err(e) => {
+                tracing::error!("could not get finalized head: {}", e);
+                process::exit(1);
+            }
+        };
+
+        let finalized_head = head.l2_block_info;
+        let finalized_epoch = head.l1_epoch;
+
+        tracing::info!("syncing from: {:?}", finalized_head.hash);
+
+        let config = Arc::new(config);
+        let chain_watcher = ChainWatcher::new(
+            finalized_epoch.number,
+            finalized_head.number,
+            config.clone(),
+        )?;
+
+        let state = Arc::new(RwLock::new(State::new(
+            finalized_head,
+            finalized_epoch,
+            config.clone(),
+        )));
+
+        let engine_driver = EngineDriver::new(finalized_head, finalized_epoch, provider, &config)?;
+        let pipeline = Pipeline::new(state.clone(), config)?;
+
+        Ok(Self {
+            engine_driver,
+            pipeline,
+            unfinalized_blocks: Vec::new(),
+            finalized_l1_block_number: 0,
+            state,
+            chain_watcher,
+            shutdown_recv,
+        })
+    }
 }
 
 impl<E: Engine> Driver<E> {
