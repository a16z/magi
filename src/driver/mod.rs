use std::{cell::RefCell, rc::Rc, sync::Arc};

use ethers_core::types::H256;
use eyre::Result;

use crate::{
    backend::{Database, HeadInfo},
    common::{BlockInfo, Epoch},
    config::Config,
    derive::{state::State, Pipeline},
    engine::{
        EngineApi, ExecutionPayload, ForkchoiceState, L2EngineApi, PayloadAttributes, Status,
    },
    l1::ChainWatcher,
};

/// Driver is responsible for advancing the execution node by feeding
/// the derived chain into the engine API
pub struct Driver<E: L2EngineApi, P: Iterator<Item = PayloadAttributes>> {
    /// The derivation pipeline
    pipeline: P,
    /// The L2 execution engine
    engine: E,
    /// Database for storing progress data
    db: Database,
    /// Most recent block hash that can be derived from L1 data
    pub safe_head: BlockInfo,
    /// Batch epoch of the safe head
    safe_epoch: Epoch,
    /// State struct to keep track of global state
    state: Rc<RefCell<State>>,
}

impl Driver<EngineApi, Pipeline> {
    pub fn from_config(config: Config) -> Result<Self> {
        let db = config
            .db_location
            .as_ref()
            .map(Database::new)
            .unwrap_or_default();

        let head = db.read_head();

        let safe_head = head
            .as_ref()
            .map(|h| prev_block_id(&h.l2_block_info))
            .unwrap_or(config.chain.l2_genesis);

        let safe_epoch = head
            .map(|h| h.l1_epoch)
            .unwrap_or(config.chain.l1_start_epoch);

        tracing::info!("syncing from: {:?}", safe_head.hash);

        let config = Arc::new(config);
        let mut chain_watcher = ChainWatcher::new(safe_epoch.number, config.clone())?;
        let tx_recv = chain_watcher.take_tx_receiver().unwrap();

        let state = Rc::new(RefCell::new(State::new(
            safe_head,
            safe_epoch,
            chain_watcher,
        )));

<<<<<<< HEAD
        let engine = EngineApi::new(
            config.engine_api_url.clone().unwrap_or_default(),
            config.jwt_secret.clone(),
        );
        let pipeline = Pipeline::new(safe_epoch, Arc::new(config))?;
=======
        let engine = EngineApi::new(config.engine_url.clone(), Some(config.jwt_secret.clone()));
        let pipeline = Pipeline::new(state.clone(), tx_recv, config)?;
>>>>>>> f7ef5ecf

        Ok(Self {
            db,
            engine,
            pipeline,
            safe_head,
            safe_epoch,
            state,
        })
    }
}

impl<E: L2EngineApi, P: Iterator<Item = PayloadAttributes>> Driver<E, P> {
    /// Creates a new Driver instance
    pub fn from_internals(engine: E, pipeline: P, config: Arc<Config>) -> Result<Self> {
        let safe_head = config.chain.l2_genesis;
        let safe_epoch = config.chain.l1_start_epoch;
        let chain_watcher = ChainWatcher::new(safe_epoch.number, config)?;
        let state = Rc::new(RefCell::new(State::new(
            safe_head,
            safe_epoch,
            chain_watcher,
        )));

        let db = Database::default();

        Ok(Self {
            pipeline,
            engine,
            db,
            safe_head,
            safe_epoch,
            state,
        })
    }

    /// Runs the Driver
    pub async fn start(&mut self) -> Result<()> {
        loop {
            self.advance().await?;
        }
    }

    /// Shuts down the driver
    pub async fn shutdown(&self) -> Result<()> {
        // TODO: flush the database
        Ok(())
    }

    /// Attempts to advance the execution node forward one block using derived
    /// L1 data. Errors if the most recent PayloadAttributes from the pipeline
    /// does not successfully advance the node
    pub async fn advance(&mut self) -> Result<()> {
        let next_attributes = loop {
            self.update_state();

            if let Some(next_attributes) = self.pipeline.next() {
                break next_attributes;
            }
        };

        tracing::debug!("next attributes: {:?}", next_attributes);

        let new_epoch = *next_attributes.epoch.as_ref().unwrap();

        let payload = self.build_payload(next_attributes).await?;

        let new_head = BlockInfo {
            number: payload.block_number.as_u64(),
            hash: payload.block_hash,
            parent_hash: payload.parent_hash,
            timestamp: payload.timestamp.as_u64(),
        };

        self.push_payload(payload).await?;
        self.update_forkchoice(new_head, new_epoch).await?;

        Ok(())
    }

    fn update_state(&self) {
        self.state.borrow_mut().update_l1_info();
        self.state
            .borrow_mut()
            .update_safe_head(self.safe_head, self.safe_epoch);
    }

    async fn build_payload(&self, attributes: PayloadAttributes) -> Result<ExecutionPayload> {
        let forkchoice = self.create_forkchoice_state();

        let update = self
            .engine
            .forkchoice_updated(forkchoice, Some(attributes))
            .await?;

        if update.payload_status.status != Status::Valid {
            eyre::bail!("invalid payload attributes");
        }

        let id = update
            .payload_id
            .ok_or(eyre::eyre!("engine did not return payload id"))?;

        self.engine.get_payload(id).await
    }

    async fn push_payload(&self, payload: ExecutionPayload) -> Result<()> {
        let status = self.engine.new_payload(payload).await?;
        if status.status != Status::Valid && status.status != Status::Accepted {
            eyre::bail!("invalid execution payload");
        }

        Ok(())
    }

    async fn update_forkchoice(&mut self, new_head: BlockInfo, new_epoch: Epoch) -> Result<()> {
        if self.safe_head != new_head {
            tracing::info!("chain head updated: {:?}", new_head.hash);
            if self.safe_epoch != new_epoch {
                tracing::info!("saving new head to db: {:?}", new_head.hash);

                self.db.write_head(HeadInfo {
                    l2_block_info: new_head,
                    l1_epoch: new_epoch,
                })?;
            }

            self.safe_head = new_head;
            self.safe_epoch = new_epoch;
        }

        let forkchoice = self.create_forkchoice_state();
        let update = self.engine.forkchoice_updated(forkchoice, None).await?;

        if update.payload_status.status != Status::Valid {
            eyre::bail!(
                "could not accept new forkchoice: {:?}",
                update.payload_status.validation_error
            );
        }

        Ok(())
    }

    fn create_forkchoice_state(&self) -> ForkchoiceState {
        ForkchoiceState {
            head_block_hash: self.safe_head.hash,
            safe_block_hash: self.safe_head.hash,
            finalized_block_hash: H256::zero(),
        }
    }
}

fn prev_block_id(block: &BlockInfo) -> BlockInfo {
    BlockInfo {
        number: block.number - 1,
        hash: block.parent_hash,
        parent_hash: H256::zero(),
        timestamp: block.timestamp - 2,
    }
}<|MERGE_RESOLUTION|>--- conflicted
+++ resolved
@@ -62,16 +62,12 @@
             chain_watcher,
         )));
 
-<<<<<<< HEAD
         let engine = EngineApi::new(
             config.engine_api_url.clone().unwrap_or_default(),
             config.jwt_secret.clone(),
         );
-        let pipeline = Pipeline::new(safe_epoch, Arc::new(config))?;
-=======
-        let engine = EngineApi::new(config.engine_url.clone(), Some(config.jwt_secret.clone()));
+
         let pipeline = Pipeline::new(state.clone(), tx_recv, config)?;
->>>>>>> f7ef5ecf
 
         Ok(Self {
             db,
