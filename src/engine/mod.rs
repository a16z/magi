--- conflicted
+++ resolved
@@ -1,10 +1,7 @@
-<<<<<<< HEAD
+#![warn(unreachable_pub)]
+#![deny(missing_docs, missing_debug_implementations)]
+
 /// Payload Types
-=======
-use async_trait::async_trait;
-use eyre::Result;
-
->>>>>>> 1418459c
 mod payload;
 pub use payload::*;
 
@@ -12,7 +9,6 @@
 mod fork;
 pub use fork::*;
 
-<<<<<<< HEAD
 /// The Engine Drive
 mod api;
 pub use api::*;
@@ -24,85 +20,7 @@
 /// Core Trait
 mod traits;
 pub use traits::*;
-=======
+
+/// Mock Engine
 mod mock_engine;
-pub use mock_engine::*;
-
-/// ## L2 Engine API
-///
-/// A set of methods that allow a consensus client to interact with an execution engine.
-/// This is a modified version of the [Ethereum Execution API Specs](https://github.com/ethereum/execution-apis),
-/// as defined in the [Optimism Exec Engine Specs](https://github.com/ethereum-optimism/optimism/blob/develop/specs/exec-engine.md).
-#[async_trait]
-pub trait L2EngineApi {
-    /// ## forkchoice_updated
-    ///
-    /// Updates were made to [`engine_forkchoiceUpdatedV1`](https://github.com/ethereum/execution-apis/blob/main/src/engine/paris.md#engine_forkchoiceupdatedv1)
-    /// for L2. This updates which L2 blocks the engine considers to be canonical ([ForkchoiceState] argument),
-    /// and optionally initiates block production ([PayloadAttributes] argument).
-    ///
-    /// ### Specification
-    ///
-    /// method: engine_forkchoiceUpdatedV1
-    /// params:
-    /// - [ForkchoiceState]
-    /// - [PayloadAttributes]
-    /// timeout: 8s
-    /// returns:
-    /// - [ForkChoiceUpdate]
-    /// potential errors:
-    /// - code and message set in case an exception happens while the validating payload, updating the forkchoice or initiating the payload build process.
-    ///
-    /// ### Reference
-    ///
-    /// See more details in the [Optimism Specs](https://github.com/ethereum-optimism/optimism/blob/develop/specs/exec-engine.md#engine_forkchoiceupdatedv1).
-    async fn forkchoice_updated(
-        &self,
-        forkchoice_state: ForkchoiceState,
-        payload_attributes: Option<PayloadAttributes>,
-    ) -> Result<ForkChoiceUpdate>;
-
-    /// ## new_payload
-    ///
-    /// No modifications to [`engine_newPayloadV1`](https://github.com/ethereum/execution-apis/blob/main/src/engine/paris.md#engine_newpayloadv1)
-    /// were made for L2. Applies a L2 block to the engine state.
-    ///
-    /// ### Specification
-    ///
-    /// method: engine_newPayloadV1
-    /// params:
-    /// - [ExecutionPayload]
-    /// timeout: 8s
-    /// returns:
-    /// - [PayloadStatus]
-    /// potential errors:
-    /// - code and message set in case an exception happens while processing the payload.
-    ///
-    /// ### Reference
-    ///
-    /// See more details in the [Optimism Specs](https://github.com/ethereum-optimism/optimism/blob/develop/specs/exec-engine.md#engine_newPayloadv1).
-    async fn new_payload(&self, execution_payload: ExecutionPayload) -> Result<PayloadStatus>;
-
-    /// ## get_payload
-    ///
-    /// No modifications to [`engine_getPayloadV1`](https://github.com/ethereum/execution-apis/blob/main/src/engine/paris.md#engine_getpayloadv1)
-    /// were made for L2. Retrieves a payload by ID, prepared by [engine_forkchoiceUpdatedV1](EngineApi::engine_forkchoiceUpdatedV1)
-    /// when called with [PayloadAttributes].
-    ///
-    /// ### Specification
-    ///
-    /// method: engine_getPayloadV1
-    /// params:
-    /// - [PayloadId]: DATA, 8 Bytes - Identifier of the payload build process
-    /// timeout: 1s
-    /// returns:
-    /// - [ExecutionPayload]
-    /// potential errors:
-    /// - code and message set in case an exception happens while getting the payload.
-    ///
-    /// ### Reference
-    ///
-    /// See more details in the [Optimism Specs](https://github.com/ethereum-optimism/optimism/blob/develop/specs/exec-engine.md#engine_getPayloadv1).
-    async fn get_payload(&self, payload_id: PayloadId) -> Result<ExecutionPayload>;
-}
->>>>>>> 1418459c
+pub use mock_engine::*;