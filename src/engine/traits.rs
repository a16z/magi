use async_trait::async_trait;
use eyre::Result;

use super::{
    ExecutionPayload, ForkChoiceUpdate, ForkchoiceState, PayloadAttributes, PayloadId,
    PayloadStatus,
};

/// ## Engine
///
/// A set of methods that allow a consensus client to interact with an execution engine.
/// This is a modified version of the [Ethereum Execution API Specs](https://github.com/ethereum/execution-apis),
<<<<<<< HEAD
/// as defined in the [Optimism Exec Engine Specs](https://github.com/ethereum-optimism/specs/blob/main/specs/protocol/exec-engine.md).
=======
/// as defined in the [Optimism Exec Engine Specs](https://specs.optimism.io/protocol/exec-engine.html).
>>>>>>> 819fe52c
#[async_trait]
pub trait Engine: Send + Sync + 'static {
    /// ## forkchoice_updated
    ///
    /// Updates were made to [`engine_forkchoiceUpdatedV2`](https://github.com/ethereum/execution-apis/blob/main/src/engine/shanghai.md#engine_forkchoiceupdatedv2)
    /// for L2: an extended [PayloadAttributes]
    ///  This updates which L2 blocks the engine considers to be canonical ([ForkchoiceState] argument),
    /// and optionally initiates block production ([PayloadAttributes] argument).
    ///
    /// ### Specification
    ///
    /// method: engine_forkchoiceUpdatedV2
    /// params:
    /// - [ForkchoiceState]
    /// - [PayloadAttributes]
    ///
    /// timeout: 8s
    ///
    /// returns:
    /// - [ForkChoiceUpdate]
    ///
    /// potential errors:
    /// - code and message set in case an exception happens while the validating payload, updating the forkchoice or initiating the payload build process.
    ///
    /// ### Reference
    ///
<<<<<<< HEAD
    /// See more details in the [Optimism Specs](https://github.com/ethereum-optimism/specs/blob/main/specs/protocol/exec-engine.md#engine_forkchoiceupdatedv1).
=======
    /// See more details in the [Optimism Specs](https://specs.optimism.io/protocol/exec-engine.html#engine_forkchoiceupdatedv2).
>>>>>>> 819fe52c
    async fn forkchoice_updated(
        &self,
        forkchoice_state: ForkchoiceState,
        payload_attributes: Option<PayloadAttributes>,
    ) -> Result<ForkChoiceUpdate>;

    /// ## new_payload
    ///
    /// No modifications to [`engine_newPayloadV2`](https://github.com/ethereum/execution-apis/blob/main/src/engine/shanghai.md#engine_newpayloadv2)
    /// were made for L2. Applies a L2 block to the engine state.
    ///
    /// ### Specification
    ///
    /// method: engine_newPayloadV2
    ///
    /// params:
    /// - [ExecutionPayload]
    ///
    /// timeout: 8s
    ///
    /// returns:
    /// - [PayloadStatus]
    ///
    /// potential errors:
    /// - code and message set in case an exception happens while processing the payload.
    ///
    /// ### Reference
    ///
<<<<<<< HEAD
    /// See more details in the [Optimism Specs](https://github.com/ethereum-optimism/specs/blob/main/specs/protocol/exec-engine.md#engine_newPayloadv1).
=======
    /// See more details in the [Optimism Specs](https://specs.optimism.io/protocol/exec-engine.html#engine_newPayloadv2).
>>>>>>> 819fe52c
    async fn new_payload(&self, execution_payload: ExecutionPayload) -> Result<PayloadStatus>;

    /// ## get_payload
    ///
    /// No modifications to [`engine_getPayloadV2`](https://github.com/ethereum/execution-apis/blob/main/src/engine/shanghai.md#engine_getpayloadv2)
    /// were made for L2. Retrieves a payload by ID, prepared by [engine_forkchoiceUpdatedV2](super::EngineApi)
    /// when called with [PayloadAttributes].
    ///
    /// ### Specification
    ///
    /// method: engine_getPayloadV2
    ///
    /// params:
    /// - [PayloadId]: DATA, 8 Bytes - Identifier of the payload build process
    ///
    /// timeout: 1s
    ///
    /// returns:
    /// - [ExecutionPayload]
    ///
    /// potential errors:
    /// - code and message set in case an exception happens while getting the payload.
    ///
    /// ### Reference
    ///
<<<<<<< HEAD
    /// See more details in the [Optimism Specs](https://github.com/ethereum-optimism/specs/blob/main/specs/protocol/exec-engine.md#engine_getPayloadv1).
=======
    /// See more details in the [Optimism Specs](https://specs.optimism.io/protocol/exec-engine.html#engine_getPayloadv2).
>>>>>>> 819fe52c
    async fn get_payload(&self, payload_id: PayloadId) -> Result<ExecutionPayload>;
}<|MERGE_RESOLUTION|>--- conflicted
+++ resolved
@@ -10,11 +10,7 @@
 ///
 /// A set of methods that allow a consensus client to interact with an execution engine.
 /// This is a modified version of the [Ethereum Execution API Specs](https://github.com/ethereum/execution-apis),
-<<<<<<< HEAD
 /// as defined in the [Optimism Exec Engine Specs](https://github.com/ethereum-optimism/specs/blob/main/specs/protocol/exec-engine.md).
-=======
-/// as defined in the [Optimism Exec Engine Specs](https://specs.optimism.io/protocol/exec-engine.html).
->>>>>>> 819fe52c
 #[async_trait]
 pub trait Engine: Send + Sync + 'static {
     /// ## forkchoice_updated
@@ -41,11 +37,7 @@
     ///
     /// ### Reference
     ///
-<<<<<<< HEAD
     /// See more details in the [Optimism Specs](https://github.com/ethereum-optimism/specs/blob/main/specs/protocol/exec-engine.md#engine_forkchoiceupdatedv1).
-=======
-    /// See more details in the [Optimism Specs](https://specs.optimism.io/protocol/exec-engine.html#engine_forkchoiceupdatedv2).
->>>>>>> 819fe52c
     async fn forkchoice_updated(
         &self,
         forkchoice_state: ForkchoiceState,
@@ -74,11 +66,7 @@
     ///
     /// ### Reference
     ///
-<<<<<<< HEAD
     /// See more details in the [Optimism Specs](https://github.com/ethereum-optimism/specs/blob/main/specs/protocol/exec-engine.md#engine_newPayloadv1).
-=======
-    /// See more details in the [Optimism Specs](https://specs.optimism.io/protocol/exec-engine.html#engine_newPayloadv2).
->>>>>>> 819fe52c
     async fn new_payload(&self, execution_payload: ExecutionPayload) -> Result<PayloadStatus>;
 
     /// ## get_payload
@@ -104,10 +92,6 @@
     ///
     /// ### Reference
     ///
-<<<<<<< HEAD
     /// See more details in the [Optimism Specs](https://github.com/ethereum-optimism/specs/blob/main/specs/protocol/exec-engine.md#engine_getPayloadv1).
-=======
-    /// See more details in the [Optimism Specs](https://specs.optimism.io/protocol/exec-engine.html#engine_getPayloadv2).
->>>>>>> 819fe52c
     async fn get_payload(&self, payload_id: PayloadId) -> Result<ExecutionPayload>;
 }