--- conflicted
+++ resolved
@@ -1,25 +1,14 @@
-<<<<<<< HEAD
-/// Base chain tracking
+/// The base chain module for ingesting L1 chain data
 pub mod base_chain;
 
 /// Configuration management
 pub mod config;
 
-/// Chain derivation pipeline
-pub mod derive;
-
-/// Application telemetry and logging
-pub mod telemetry;
-=======
-/// The base chain module for ingesting L1 chain data
-pub mod base_chain;
-
 /// The derivation pipeline module for deriving the canonical L2 chain
 pub mod derive;
 
-/// A module for application telemetry
-pub mod telemetry;
-
 /// A module for the L2 Engine API
 pub mod engine;
->>>>>>> 29796683
+
+/// Application telemetry and logging
+pub mod telemetry;