use std::sync::Arc;

use ethers_core::{types::H256, utils::keccak256};
use ethers_providers::{Middleware, Provider};

use magi::{
    common::RawTransaction,
    config::{ChainConfig, Config},
    derive::Pipeline,
    telemetry,
};

#[tokio::test(flavor = "multi_thread")]
async fn test_attributes_match() {
    telemetry::init(true).unwrap();

    let start_epoch = 8494058;
    let rpc = "https://eth-goerli.g.alchemy.com/v2/a--NIcyeycPntQX42kunxUIVkg6_ekYc";

    let start_block = 5503464;
    let num = 100;

    let config = Arc::new(Config {
<<<<<<< HEAD
        l1_rpc_url: rpc.to_string(),
        l2_rpc_url: None,
        chain: ChainConfig::goerli(),
        max_channels: 100_000_000,
        max_timeout: 100,
        engine_api_url: None,
        jwt_secret: None,
=======
        l1_rpc: rpc.to_string(),
        engine_url: String::new(),
        jwt_secret: String::new(),
        db_location: None,
        chain: ChainConfig::goerli(),
>>>>>>> 17f91b16
    });

    let mut pipeline = Pipeline::new(start_epoch, config).unwrap();

    let mut i = 0;
    while i < num {
        if let Some(payload) = pipeline.next() {
            let hashes = get_tx_hashes(&payload.transactions.unwrap());
            let expected_hashes = get_expected_hashes(start_block + i).await;

            assert_eq!(hashes, expected_hashes);

            i += 1;
        }
    }
}

async fn get_expected_hashes(block_num: u64) -> Vec<H256> {
    let provider =
        Provider::try_from("https://opt-goerli.g.alchemy.com/v2/Olu7jiUDhtHf1iWldKzbBXGB6ImGs0XM")
            .unwrap();

    provider
        .get_block(block_num)
        .await
        .unwrap()
        .unwrap()
        .transactions
}

fn get_tx_hashes(txs: &[RawTransaction]) -> Vec<H256> {
    txs.iter()
        .map(|tx| H256::from_slice(&keccak256(&tx.0)))
        .collect()
}<|MERGE_RESOLUTION|>--- conflicted
+++ resolved
@@ -21,21 +21,14 @@
     let num = 100;
 
     let config = Arc::new(Config {
-<<<<<<< HEAD
         l1_rpc_url: rpc.to_string(),
         l2_rpc_url: None,
         chain: ChainConfig::goerli(),
         max_channels: 100_000_000,
         max_timeout: 100,
+        db_location: None,
         engine_api_url: None,
         jwt_secret: None,
-=======
-        l1_rpc: rpc.to_string(),
-        engine_url: String::new(),
-        jwt_secret: String::new(),
-        db_location: None,
-        chain: ChainConfig::goerli(),
->>>>>>> 17f91b16
     });
 
     let mut pipeline = Pipeline::new(start_epoch, config).unwrap();
