--- conflicted
+++ resolved
@@ -27,16 +27,10 @@
 fn creat_config() -> Config {
     Config {
         chain: ChainConfig::goerli(),
-<<<<<<< HEAD
         l2_rpc_url: None,
-        l1_rpc_url: String::new(),
-=======
-        l1_rpc: "http://example.com".to_string(),
-        engine_url: String::new(),
-        jwt_secret: String::new(),
->>>>>>> f7ef5ecf
+        l1_rpc_url: "http://example.com".to_string(),
+        engine_api_url: Some(String::new()),
         db_location: None,
-        engine_api_url: None,
         jwt_secret: None,
     }
 }
