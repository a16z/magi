use std::{sync::Arc, vec::IntoIter};

use ethers_core::types::{H256, U64};
use magi::{
    config::{ChainConfig, Config},
    driver::Driver,
    engine::{
        ExecutionPayload, ForkChoiceUpdate, MockEngine, PayloadAttributes, PayloadStatus, Status,
    },
};

#[tokio::test(flavor = "multi_thread")]
async fn test_advance() {
    let next_block_hash = H256::random();

    let config = Arc::new(creat_config());
    let engine = create_engine(next_block_hash, &config);
    let pipeline = create_pipeline();

    let mut driver = Driver::from_internals(engine, pipeline, config);
    driver.advance().await.unwrap();

    assert_eq!(driver.safe_block.hash, next_block_hash);
    assert_eq!(driver.finalized_block.hash, H256::zero());
}

fn creat_config() -> Config {
    Config {
        chain: ChainConfig::goerli(),
<<<<<<< HEAD
        l2_rpc_url: None,
        l1_rpc_url: String::new(),
        max_channels: 100_000_000,
        max_timeout: 100,
        engine_api_url: None,
        jwt_secret: None,
=======
        l1_rpc: String::new(),
        engine_url: String::new(),
        jwt_secret: String::new(),
        db_location: None,
>>>>>>> 17f91b16
    }
}

fn create_pipeline() -> IntoIter<PayloadAttributes> {
    let attr = PayloadAttributes {
        epoch_number: Some(1),
        ..Default::default()
    };
    let attributes = vec![attr];
    attributes.into_iter()
}

fn create_engine(next_block_hash: H256, config: &Config) -> MockEngine {
    MockEngine {
        forkchoice_updated_payloads_res: ForkChoiceUpdate {
            payload_status: PayloadStatus {
                status: Status::Valid,
                latest_valid_hash: Some(config.chain.l2_genesis.hash),
                validation_error: None,
            },
            payload_id: Some(U64([5])),
        },
        get_payload_res: ExecutionPayload {
            block_hash: next_block_hash,
            ..Default::default()
        },
        new_payload_res: PayloadStatus {
            status: Status::Valid,
            latest_valid_hash: Some(config.chain.l2_genesis.hash),
            validation_error: None,
        },
        forkchoice_updated_res: ForkChoiceUpdate {
            payload_status: PayloadStatus {
                status: Status::Valid,
                latest_valid_hash: Some(next_block_hash),
                validation_error: None,
            },
            payload_id: None,
        },
    }
}<|MERGE_RESOLUTION|>--- conflicted
+++ resolved
@@ -27,19 +27,13 @@
 fn creat_config() -> Config {
     Config {
         chain: ChainConfig::goerli(),
-<<<<<<< HEAD
         l2_rpc_url: None,
         l1_rpc_url: String::new(),
         max_channels: 100_000_000,
         max_timeout: 100,
+        db_location: None,
         engine_api_url: None,
         jwt_secret: None,
-=======
-        l1_rpc: String::new(),
-        engine_url: String::new(),
-        jwt_secret: String::new(),
-        db_location: None,
->>>>>>> 17f91b16
     }
 }
 
